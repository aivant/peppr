from pathlib import Path
import itertools
import biotite.structure as struc
import numpy as np
import pytest
import peppr
from tests.common import (
    assemble_predictions,
    get_reference_metric,
    list_test_predictions,
)
import biotite.structure.io.pdbx as pdbx


ALL_METRICS = [
    peppr.MonomerRMSD(5.0, ca_only=True),
    peppr.MonomerRMSD(5.0, ca_only=False),
    peppr.MonomerTMScore(),
    peppr.MonomerLDDTScore(),
    peppr.IntraLigandLDDTScore(),
    peppr.LDDTPLIScore(),
    peppr.LDDTPPIScore(),
    peppr.GlobalLDDTScore(backbone_only=True),
    peppr.GlobalLDDTScore(backbone_only=False),
    peppr.DockQScore(include_pli=False),
    peppr.DockQScore(include_pli=True),
    peppr.LigandRMSD(),
    peppr.InterfaceRMSD(),
    peppr.ContactFraction(),
    peppr.PocketAlignedLigandRMSD(),
    peppr.BiSyRMSD(5.0),
    peppr.BondLengthViolations(),
    peppr.ClashCount(),
    peppr.BondAngleViolations(),
<<<<<<< HEAD
    peppr.PLIFRecovery(),
=======
    peppr.ChiralityViolations(),
>>>>>>> 30e98518
]


@pytest.mark.parametrize(
    ["metric", "value_range"],
    [
        (peppr.MonomerRMSD(5.0, ca_only=True), (0.0, 10.0)),
        (peppr.MonomerRMSD(5.0, ca_only=False), (0.0, 10.0)),
        (peppr.MonomerTMScore(), (0.4, 1.0)),
        (peppr.MonomerLDDTScore(), (0.4, 1.0)),
        (peppr.IntraLigandLDDTScore(), (0.4, 1.0)),
        (peppr.LDDTPLIScore(), (0.0, 1.0)),
        (peppr.LDDTPPIScore(), (0.0, 1.0)),
        (peppr.GlobalLDDTScore(backbone_only=True), (0.0, 1.0)),
        (peppr.GlobalLDDTScore(backbone_only=False), (0.0, 1.0)),
        (peppr.DockQScore(include_pli=False), (0.0, 1.0)),
        (peppr.DockQScore(include_pli=True), (0.2, 1.0)),
        # Upper end is quite high, but validated with DockQ reference implementation
        (peppr.LigandRMSD(), (0.0, 80.0)),
        (peppr.InterfaceRMSD(), (0.0, 30.0)),
        (peppr.ContactFraction(), (0.0, 1.0)),
        (peppr.PocketAlignedLigandRMSD(), (0.0, 30.0)),
        (peppr.BiSyRMSD(5.0), (0.0, 40.0)),
        (peppr.BondLengthViolations(), (0.0, 1.0)),
        (peppr.ClashCount(), (0, 10000)),
        (peppr.BondAngleViolations(), (0.0, 1.0)),
        (peppr.ChiralityViolations(), (0.0, 1.0)),
    ],
    ids=lambda x: x.name if isinstance(x, peppr.Metric) else "",
)
def test_metrics(metric, value_range):
    """
    Check for each implemented metric simply whether :meth:`Metric.evaluate()` works
    without error and returns an array with correct shape with values in a reasonable
    range.
    """
    SYSTEM_ID = "7znt__2__1.F_1.G__1.J"

    reference, poses = assemble_predictions(SYSTEM_ID)
    for pose in poses:
        reference_order, pose_order = peppr.find_optimal_match(reference, pose)
        reference = reference[reference_order]
        pose = pose[pose_order]
        value = metric.evaluate(reference, pose)
        assert value >= value_range[0]
        assert value <= value_range[1]


@pytest.mark.parametrize("metric", ALL_METRICS, ids=lambda metric: metric.name)
def test_no_modification(metric):
    """
    No metric should modify the input structures.
    """
    # Choose any system that is suitable for all metrics, i.e. contains PPI and PLI
    reference, poses = assemble_predictions("7znt__2__1.F_1.G__1.J")
    pose = poses[0]
    original_reference = reference.copy()
    original_pose = pose.copy()
    metric.evaluate(reference, pose)
    assert np.all(reference == original_reference)
    assert np.all(pose == original_pose)


@pytest.mark.parametrize("metric", ALL_METRICS, ids=lambda metric: metric.name)
def test_unsuitable_system(metric):
    """
    If a system is unsuitable for the metric, *NaN* should be returned.
    There should never be an exception raised.
    To check this, run all metrics on an empty system, which is never suitable.
    """
    reference = struc.AtomArray(0)
    pose = struc.AtomArray(0)
    assert np.isnan(metric.evaluate(reference, pose))


def test_unique_names():
    """
    Check if the names of the implemented metrics are unique.
    """
    names = set(metric.name for metric in ALL_METRICS)
    assert len(names) == len(ALL_METRICS)


@pytest.mark.parametrize(
    ["metric", "column_name", "abs_tolerance", "rel_tolerance"],
    [
        pytest.param(
            peppr.LDDTPLIScore(),
            "lddt_pli",
            0.5,
            0.3,
            # Expect failure for now, as peppr follows definition from CASP 15
            # while OpenStructure uses the CASP 16 definition
            marks=pytest.mark.xfail(reason="Different metric definition"),
        ),
        pytest.param(
            peppr.BiSyRMSD(5.0, inclusion_radius=4.0, outlier_distance=np.inf),
            "bisy_rmsd",
            0.25,
            0.04,
            # Slight differences as OpenStructure adopted a different definition
            # than the one used in the paper
            marks=pytest.mark.xfail(reason="Different metric definition"),
        ),
    ],
)
@pytest.mark.parametrize("system_id", list_test_predictions())
def test_pli_metrics(system_id, metric, column_name, abs_tolerance, rel_tolerance):
    """
    Check PLI metrics against reference values from *OpenStructureToolkit*.
    """
    ref_metric = get_reference_metric(system_id, column_name)

    reference, poses = assemble_predictions(system_id)
    evaluator = peppr.Evaluator([metric])
    # The reference computes metrics per ligand,
    # so for comparison we do this here as well
    for ligand_i in range(ref_metric.shape[1]):
        chain_mask = (
            # Either a peptide chain ...
            np.char.isdigit(reference.chain_id)
            # ... or the selected ligand
            | (reference.chain_id == f"LIG{ligand_i}")
        )
        masked_reference = reference[chain_mask]
        masked_poses = poses[:, chain_mask]
        evaluator.feed(system_id, masked_reference, masked_poses)
    test_metric = np.stack(evaluator.get_results()[0], axis=1)
    test_metric = _find_matching_ligand(ref_metric, test_metric)

    assert test_metric.flatten().tolist() == pytest.approx(
        ref_metric.flatten().tolist(), abs=abs_tolerance, rel=rel_tolerance, nan_ok=True
    )


@pytest.mark.parametrize("move_structure", ["reference", "pose"])
@pytest.mark.parametrize("system_id", list_test_predictions())
def test_intra_ligand_lddt_score(system_id, move_structure):
    """
    In the intra ligand lDDT the score should not depend on the relative position of the
    ligands in the system, as the lDDT is computed per each ligand.
    Hence moving the ligands towards each other in the reference or pose should not
    change the lDDT score.
    """
    reference, poses = assemble_predictions(system_id)
    metric = peppr.IntraLigandLDDTScore()
    # Explicitly do not use the `Evaluator` here,
    # as moving ligand might change the atom mapping
    original_lddt = np.array([metric.evaluate(reference, pose) for pose in poses])

    # Move the ligands (and proteins as well) towards (or rather into) each other
    if move_structure == "reference":
        reference = _place_at_origin(reference)
    elif move_structure == "pose":
        poses = _place_at_origin(poses)
    moved_lddt = np.array([metric.evaluate(reference, pose) for pose in poses])

    assert original_lddt.tolist() == moved_lddt.tolist()


def _find_matching_ligand(ref_metrics, test_metrics):
    """
    The numbering in the ``chain`` column of ``metrics.parquet`` does not correspond to
    the numbering in the ``small_molecule_*.sdf`` files.
    Hence this function reorders the columns (the ligands) of the test metrics to match
    the reference metrics as closely as possible.

    Parameters
    ----------
    ref_metrics, test_metrics : np.ndarray, shape=(n_poses, n_ligands), dtype=float
        The metrics.

    Returns
    -------
    reordered_test_metrics : np.ndarray, shape=(n_poses, n_ligands), dtype=float
        The reordered test metrics that match the reference metrics as closely as
        possible.
    """
    smallest_diff = np.inf
    best_order = None
    for order in itertools.permutations(range(test_metrics.shape[1])):
        diff = np.sum(np.abs(ref_metrics - test_metrics[:, order]))
        if diff < smallest_diff:
            smallest_diff = diff
            best_order = order
    return test_metrics[:, best_order]


def _place_at_origin(system):
    """
    Place each chain (ligands and proteins as well) into the coordinate origin

    Parameters
    ----------
    system : AtomArray or AtomArrayStack
        The system to place into the coordinate origin.

    Returns
    -------
    system : AtomArray or AtomArrayStack
        The system with the chains placed into the coordinate origin.
    """
    chain_starts = struc.get_chain_starts(system, add_exclusive_stop=True)
    for start_i, stop_i in itertools.pairwise(chain_starts):
        centroid = system.coord[..., start_i:stop_i, :].mean(axis=-2)
        system.coord[..., start_i:stop_i, :] -= centroid[..., None, :]
    return system


def test_ligand_rmsd_with_no_contacts():
    """
    LigandRMSD metric should return NaN when the reference only contains two chains and they are not in contact.

    We first load a system, only keep two chains and move the reference ligand away to make sure they reference receptor
    and reference ligand are not in contact. Then we compute the LigandRMSD and check if it
    is NaN.

    :param data_dir: pytest fixture, path to the directory containing the test data
    """
    reference, poses = assemble_predictions("7znt__2__1.F_1.G__1.J")
    pose = poses[0]
    reference_order, pose_order = peppr.find_optimal_match(reference, pose)
    reference = reference[reference_order]
    pose = pose[pose_order]

    # Assert that the reference contains only two protein chains
    assert set(reference.chain_id[~reference.hetero]) == {"0", "1"}

    # Assert that LigandRMSD is not NaN before translation
    metric = peppr.LigandRMSD()
    lrmsd = metric.evaluate(reference, pose)
    assert not np.isnan(lrmsd)

    # Traslate chain 0 of the reference so that it is not in contact with chain 1
    reference[reference.chain_id == "0"] = struc.translate(
        reference[reference.chain_id == "0"], [200, 200, 200]
    )

    # Assert that LigandRMSD is NaN after translation
    lrmsd = metric.evaluate(reference, pose)
    assert np.isnan(lrmsd)


@pytest.mark.parametrize("metric", ALL_METRICS, ids=lambda metric: metric.name)
def test_ligand_only_system(metric):
    """
    Check that metrics work correctly when given only ligand atoms.
    This tests that metrics don't make assumptions about the presence of protein chains
    that could break when working with ligand-only systems.
    """
    # Choose any system that is suitable for all metrics
    reference, poses = assemble_predictions("7znt__2__1.F_1.G__1.J")
    pose = poses[0]

    # Keep only ligand atoms
    reference = reference[reference.chain_id == "LIG0"]
    pose = pose[pose.chain_id == "LIG0"]

    # The metric should still work without raising an exception
    value = metric.evaluate(reference, pose)

    # For most metrics, we expect a valid numeric value or NaN
    # (NaN is acceptable for metrics that can't handle the input)
    assert np.isnan(value) or isinstance(value, (int, float))


<<<<<<< HEAD
@pytest.mark.parametrize(
    "pdb_id",  # structures containing ligands
    [
        "2rtg",
        "1a3n",
        "3eca",
        "1acj",
    ],
    ids=lambda x: x,
)
def test_plif_recovery_sanity_check(pdb_id):
    """
    Test PLIFRecovery.evaluate() with real PDB structures.
    When reference and model are identical, should return 1.0.
    For different structures, should return a value between 0.0 and 1.0.

    Parameters
    ----------
    pdb_id : str
        The PDB ID to test with. Must have a corresponding .cif file in
        tests/geotite/eval/data/pdb/
    """
    data_dir = Path(__file__).parent / "data" / "pdb"
    pdbx_file = pdbx.CIFFile.read(data_dir / f"{pdb_id}.cif")
    atoms = pdbx.get_structure(
        pdbx_file,
        model=1,
        include_bonds=True,
    )

    # Apply same preprocessing as test_contacts.py
    # Remove salt and water
    atoms = atoms[~struc.filter_solvent(atoms) & ~struc.filter_monoatomic_ions(atoms)]
    # Focus on a single monomer if multiple chains exist
    if len(np.unique(atoms.chain_id)) > 1:
        atoms = atoms[atoms.chain_id == atoms.chain_id[0]]
    # Remove hydrogen atoms (ContactMeasurement requires heavy atoms only)
    atoms = atoms[atoms.element != "H"]

    reference = atoms
    model = reference
    # Include all interactions for testing
    interactions = list(peppr.contacts.InteractionType)
    metric = peppr.PLIFRecovery(include_interactions=interactions)

    # Test with same structure - should return 1.0 (perfect recovery)
    recovery_score = metric.evaluate(reference, model)
    assert recovery_score == pytest.approx(1.0), (
        f"Identical structures should have perfect PLIF recovery for {pdb_id}"
    )

    # Move the ligand to a different position
    model = reference.copy()
    ligand_mask = model.hetero
    translation_vector = np.array([100.0, 100.0, 100.0])
    model.coord[ligand_mask] += translation_vector
    recovery_score = metric.evaluate(reference, model)

    assert recovery_score == pytest.approx(0.0), (
        f"A model with a displaced ligand for {pdb_id} should have a recovery "
        f"score of 0.0, but got {recovery_score} instead."
    )

    model = atoms.copy()
    model.coord += np.random.normal(0, 0.5, model.coord.shape)  # Add small random noise
    recovery_score_model = metric.evaluate(reference, model)
    assert 0.0 <= recovery_score_model <= 1.0, (
        f"PLIF recovery should be between 0.0 and 1.0 for {pdb_id}, got {recovery_score_model}"
    )
=======
def test_chirality_violations():
    """
    Comparing a molecule with itself should return 0% chirality violations.
    Comparing a molecule with its mirror image should return 100% chirality violations.
    """
    SYSTEM_ID = "7znt__2__1.F_1.G__1.J"
    reference, _ = assemble_predictions(SYSTEM_ID)

    metric = peppr.ChiralityViolations()

    # Compare the molecule with itself
    assert metric.evaluate(reference, reference) == 0.0

    # Compare the molecule with its mirror image
    mirror_image = reference.copy()
    mirror_image.coord[:, 0] *= -1
    assert metric.evaluate(reference, mirror_image) == 1.0
>>>>>>> 30e98518
<|MERGE_RESOLUTION|>--- conflicted
+++ resolved
@@ -32,11 +32,8 @@
     peppr.BondLengthViolations(),
     peppr.ClashCount(),
     peppr.BondAngleViolations(),
-<<<<<<< HEAD
     peppr.PLIFRecovery(),
-=======
     peppr.ChiralityViolations(),
->>>>>>> 30e98518
 ]
 
 
@@ -303,7 +300,6 @@
     assert np.isnan(value) or isinstance(value, (int, float))
 
 
-<<<<<<< HEAD
 @pytest.mark.parametrize(
     "pdb_id",  # structures containing ligands
     [
@@ -373,7 +369,8 @@
     assert 0.0 <= recovery_score_model <= 1.0, (
         f"PLIF recovery should be between 0.0 and 1.0 for {pdb_id}, got {recovery_score_model}"
     )
-=======
+
+
 def test_chirality_violations():
     """
     Comparing a molecule with itself should return 0% chirality violations.
@@ -390,5 +387,4 @@
     # Compare the molecule with its mirror image
     mirror_image = reference.copy()
     mirror_image.coord[:, 0] *= -1
-    assert metric.evaluate(reference, mirror_image) == 1.0
->>>>>>> 30e98518
+    assert metric.evaluate(reference, mirror_image) == 1.0